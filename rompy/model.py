"""
Model run implementation for ROMPY.

This module provides the ModelRun class which is the main entry point for
running models with ROMPY.
"""

import glob
import os
import platform
import shutil
import sys
import textwrap
import time as time_module
import zipfile as zf
from datetime import datetime
from pathlib import Path
<<<<<<< HEAD
from typing import Any, Dict, Literal, Optional, Union

from pydantic import Field, model_validator

from rompy.backends import BackendConfig
=======
from typing import Any, Dict, Optional, Union

from pydantic import Field, model_validator

>>>>>>> 682022af
from rompy.core.config import BaseConfig
from rompy.core.logging import LogFormat, LoggingConfig, LogLevel, get_logger
from rompy.core.render import render
from rompy.core.time import TimeRange
from rompy.core.types import RompyBaseModel
from rompy.utils import load_entry_points

# Initialize the logger
logger = get_logger(__name__)


# Accepted config types are defined in the entry points of the rompy.config group
CONFIG_TYPES = load_entry_points("rompy.config")


def _load_backends():
    """Load backends from entry points with fallback handling."""
    run_backends = {}
    postprocessors = {}
    pipeline_backends = {}

    # Load run backends
    try:
        for backend in load_entry_points("rompy.run"):
            name = backend.__name__.lower().replace("runbackend", "")
            run_backends[name] = backend
    except Exception as e:
        logger.warning(f"Failed to load run backends: {e}")

    # Load postprocessors
    try:
        for proc in load_entry_points("rompy.postprocess"):
            name = proc.__name__.lower().replace("postprocessor", "")
            postprocessors[name] = proc
    except Exception as e:
        logger.warning(f"Failed to load postprocessors: {e}")

    # Load pipeline backends
    try:
        for backend in load_entry_points("rompy.pipeline"):
            name = backend.__name__.lower().replace("pipelinebackend", "")
            pipeline_backends[name] = backend
    except Exception as e:
        logger.warning(f"Failed to load pipeline backends: {e}")

    return run_backends, postprocessors, pipeline_backends


# Load backends from entry points
RUN_BACKENDS, POSTPROCESSORS, PIPELINE_BACKENDS = _load_backends()


class ModelRun(RompyBaseModel):
    """A model run.

    It is intented to be model agnostic.
    It deals primarily with how the model is to be run, i.e. the period of the run
    and where the output is going. The actual configuration of the run is
    provided by the config object.

    Further explanation is given in the rompy.core.Baseconfig docstring.
    """

    # Initialize formatting variables in __init__

<<<<<<< HEAD
    model_type: Literal["modelrun"] = Field("modelrun", description="The model type.")
=======
>>>>>>> 682022af
    run_id: str = Field("run_id", description="The run id")
    period: TimeRange = Field(
        TimeRange(
            start=datetime(2020, 2, 21, 4),
            end=datetime(2020, 2, 24, 4),
            interval="15M",
        ),
        description="The time period to run the model",
    )
    output_dir: Path = Field("./simulations", description="The output directory")
    config: Union[CONFIG_TYPES] = Field(
        default_factory=BaseConfig,
        description="The configuration object",
        discriminator="model_type",
    )
    delete_existing: bool = Field(False, description="Delete existing output directory")
    run_id_subdir: bool = Field(
        True, description="Use run_id subdirectory in the output directory"
    )
    _datefmt: str = "%Y%m%d.%H%M%S"
    _staging_dir: Path = None

    @property
    def staging_dir(self):
        """The directory where the model is staged for execution

        returns
        -------
        staging_dir : str
        """

        if self._staging_dir is None:
            self._staging_dir = self._create_staging_dir()
        return self._staging_dir

    def _create_staging_dir(self):
        if self.run_id_subdir:
            odir = Path(self.output_dir) / self.run_id
        else:
            odir = Path(self.output_dir)
        if self.delete_existing and odir.exists():
            shutil.rmtree(odir)
        odir.mkdir(parents=True, exist_ok=True)
        return odir

    @property
    def _generation_medatadata(self):
        return dict(
            _generated_at=str(datetime.utcnow()),
            _generated_by=os.environ.get("USER"),
            _generated_on=platform.node(),
        )

    def generate(self) -> str:
        """Generate the model input files

        returns
        -------
        staging_dir : str

        """
        # Import formatting utilities
        from rompy.formatting import format_table_row, get_formatted_box, log_box

        # Format model settings in a structured way
        config_type = type(self.config).__name__
        duration = self.period.end - self.period.start
        formatted_duration = self.period.format_duration(duration)

        # Create table rows for the model run info
        rows = [
            format_table_row("Run ID", str(self.run_id)),
            format_table_row("Model Type", config_type),
            format_table_row("Start Time", self.period.start.isoformat()),
            format_table_row("End Time", self.period.end.isoformat()),
            format_table_row("Duration", formatted_duration),
            format_table_row("Time Interval", str(self.period.interval)),
            format_table_row("Output Directory", str(self.output_dir)),
        ]

        # Add description if available
        if hasattr(self.config, "description") and self.config.description:
            rows.append(format_table_row("Description", self.config.description))

        # Create a formatted table with proper alignment
        formatted_rows = []
        key_lengths = []

        # First pass: collect all valid rows and calculate max key length
        for row in rows:
            try:
                # Split the row by the box-drawing vertical line character
                parts = [p.strip() for p in row.split("┃") if p.strip()]
                if len(parts) >= 2:  # We expect at least key and value parts
                    key = parts[0].strip()
                    value = parts[1].strip() if len(parts) > 1 else ""
                    key_lengths.append(len(key))
                    formatted_rows.append((key, value))
            except Exception as e:
                logger.warning(f"Error processing row '{row}': {e}")

        if not formatted_rows:
            logger.warning("No valid rows found for model run configuration table")
            return self._staging_dir

        max_key_len = max(key_lengths) if key_lengths else 0

        # Format the rows with proper alignment
        aligned_rows = []
        for key, value in formatted_rows:
            aligned_row = f"{key:>{max_key_len}} : {value}"
            aligned_rows.append(aligned_row)

        # Log the box with the model run info
        log_box(title="MODEL RUN CONFIGURATION", logger=logger, add_empty_line=False)

        # Log each row of the content with proper indentation
        for row in aligned_rows:
            logger.info(f"  {row}")

        # Log the bottom of the box
        log_box(
            title=None, logger=logger, add_empty_line=True  # Just the bottom border
        )

        # Display detailed configuration info using the new formatting framework
        from rompy.formatting import log_box

        # Create a box with the configuration type as title
        log_box(f"MODEL CONFIGURATION ({config_type})")

        # Use the model's string representation which now uses the new formatting
        try:
            # The __str__ method of RompyBaseModel already handles the formatting
            config_str = str(self.config)
            for line in config_str.split("\n"):
                logger.info(line)
        except Exception as e:
            # If anything goes wrong with config formatting, log the error and minimal info
            logger.info(f"Using {type(self.config).__name__} configuration")
            logger.debug(f"Configuration string formatting error: {str(e)}")

        logger.info("")
<<<<<<< HEAD

        # Use the log_box utility function
        from rompy.formatting import log_box

=======
        # Use helper functions to avoid circular imports
        # No need to import or set USE_ASCII_ONLY, we use get_ascii_mode() directly

        # Use the log_box utility function
        from rompy.formatting import log_box

>>>>>>> 682022af
        log_box(
            title="STARTING MODEL GENERATION",
            logger=logger,
            add_empty_line=False,
        )
        logger.info(f"Preparing input files in {self.output_dir}")

        # Collect context data
        cc_full = {}
        cc_full["runtime"] = self.model_dump()
        cc_full["runtime"]["staging_dir"] = self.staging_dir
        cc_full["runtime"].update(self._generation_medatadata)
        cc_full["runtime"].update({"_datefmt": self._datefmt})

        # Process configuration
        logger.info("Processing model configuration...")
        if callable(self.config):
            # Run the __call__() method of the config object if it is callable passing
            # the runtime instance, and fill in the context with what is returned
            logger.info("Running configuration callable...")
            cc_full["config"] = self.config(self)
        else:
            # Otherwise just fill in the context with the config instance itself
            logger.info("Using static configuration...")
            cc_full["config"] = self.config

        # Render templates
        logger.info(f"Rendering model templates to {self.output_dir}/{self.run_id}...")
        staging_dir = render(
            cc_full, self.config.template, self.output_dir, self.config.checkout
        )

        logger.info("")
<<<<<<< HEAD
=======
        # Use helper functions to avoid circular imports
        # No need to import or set USE_ASCII_ONLY, we use get_ascii_mode() directly

>>>>>>> 682022af
        # Use the log_box utility function
        from rompy.formatting import log_box

        log_box(
            title="MODEL GENERATION COMPLETE",
            logger=logger,
            add_empty_line=False,
        )
        logger.info(f"Model files generated at: {staging_dir}")
        return staging_dir

    def zip(self) -> str:
        """Zip the input files for the model run

        This function zips the input files for the model run and returns the
        name of the zip file. It also cleans up the staging directory leaving
        only the settings.json file that can be used to reproduce the run.

        returns
        -------
        zip_fn : str
        """
        # Use the log_box utility function
        from rompy.formatting import log_box

        log_box(
            title="ARCHIVING MODEL FILES",
            logger=logger,
        )

        # Always remove previous zips
        zip_fn = Path(str(self.staging_dir) + ".zip")
        if zip_fn.exists():
            logger.info(f"Removing existing archive at {zip_fn}")
            zip_fn.unlink()

        # Count files to be archived
        file_count = sum([len(fn) for _, _, fn in os.walk(self.staging_dir)])
        logger.info(f"Archiving {file_count} files from {self.staging_dir}")

        # Create zip archive
        with zf.ZipFile(zip_fn, mode="w", compression=zf.ZIP_DEFLATED) as z:
            for dp, dn, fn in os.walk(self.staging_dir):
                for filename in fn:
                    source_path = os.path.join(dp, filename)
                    rel_path = os.path.relpath(source_path, self.staging_dir)
                    z.write(source_path, rel_path)

        # Clean up staging directory
        logger.info(f"Cleaning up staging directory {self.staging_dir}")
        shutil.rmtree(self.staging_dir)

        from rompy.formatting import log_box

        log_box(
            f"✓ Archive created successfully: {zip_fn}",
            logger=logger,
            add_empty_line=False,
        )
        return zip_fn

    def __call__(self):
        return self.generate()

<<<<<<< HEAD
    def __str__(self):
        repr = f"\nrun_id: {self.run_id}"
        repr += f"\nperiod: {self.period}"
        repr += f"\noutput_dir: {self.output_dir}"
        repr += f"\nconfig: {type(self.config)}\n"
        return repr

    def run(self, backend: BackendConfig, workspace_dir: Optional[str] = None) -> bool:
        """
        Run the model using the specified backend configuration.

        This method uses Pydantic configuration objects that provide type safety
        and validation for all backend parameters.

        Args:
            backend: Pydantic configuration object (LocalConfig, DockerConfig, etc.)
            workspace_dir: Path to generated workspace directory (optional)

        Returns:
            True if execution was successful, False otherwise

        Raises:
            TypeError: If backend is not a BackendConfig instance

        Examples:
            from rompy.backends import LocalConfig, DockerConfig

            # Local execution
            model.run(LocalConfig(timeout=3600, command="python run.py"))

            # Docker execution
            model.run(DockerConfig(image="swan:latest", cpu=4, memory="2g"))
        """
        if not isinstance(backend, BackendConfig):
            raise TypeError(
                f"Backend must be a BackendConfig instance, "
                f"got {type(backend).__name__}"
            )

        logger.debug(f"Using backend config: {type(backend).__name__}")

        # Get the backend class directly from the configuration
        backend_class = backend.get_backend_class()
        backend_instance = backend_class()

        # Pass the config object and workspace_dir to the backend
        return backend_instance.run(self, config=backend, workspace_dir=workspace_dir)

    def postprocess(self, processor: str = "noop", **kwargs) -> Dict[str, Any]:
        """
        Postprocess the model outputs using the specified processor.

        This method uses entry points to load and execute the appropriate postprocessor.
        Available processors are automatically discovered from the rompy.postprocess entry point group.

        Built-in processors:
        - "noop": A placeholder processor that does nothing but returns success

        Args:
            processor: Name of the postprocessor to use (default: "noop")
            **kwargs: Additional processor-specific parameters

        Returns:
            Dictionary with results from the postprocessing

        Raises:
            ValueError: If the specified processor is not available
        """
        # Get the requested postprocessor class from entry points
        if processor not in POSTPROCESSORS:
            available = list(POSTPROCESSORS.keys())
            raise ValueError(
                f"Unknown postprocessor: {processor}. "
                f"Available processors: {', '.join(available)}"
            )

        # Create an instance and process the outputs
        processor_class = POSTPROCESSORS[processor]
        processor_instance = processor_class()
        return processor_instance.process(self, **kwargs)

    def pipeline(self, pipeline_backend: str = "local", **kwargs) -> Dict[str, Any]:
        """
        Run the complete model pipeline (generate, run, postprocess) using the specified pipeline backend.

        This method executes the entire model workflow from input generation through running
        the model to postprocessing outputs. It uses entry points to load and execute the
        appropriate pipeline backend from the rompy.pipeline entry point group.

        Built-in pipeline backends:
        - "local": Execute the complete pipeline locally using the existing ModelRun methods

        Args:
            pipeline_backend: Name of the pipeline backend to use (default: "local")
            **kwargs: Additional backend-specific parameters. Common parameters include:
                - run_backend: Backend to use for the run stage (for local pipeline)
                - processor: Processor to use for postprocessing (for local pipeline)
                - run_kwargs: Additional parameters for the run stage
                - process_kwargs: Additional parameters for postprocessing

        Returns:
            Dictionary with results from the pipeline execution

        Raises:
            ValueError: If the specified pipeline backend is not available
        """
        # Get the requested pipeline backend class from entry points
        if pipeline_backend not in PIPELINE_BACKENDS:
            available = list(PIPELINE_BACKENDS.keys())
            raise ValueError(
                f"Unknown pipeline backend: {pipeline_backend}. "
                f"Available backends: {', '.join(available)}"
            )

        # Create an instance and execute the pipeline
        backend_class = PIPELINE_BACKENDS[pipeline_backend]
        backend_instance = backend_class()
        return backend_instance.execute(self, **kwargs)
=======
    # Formatting is now handled by the formatting module
>>>>>>> 682022af
<|MERGE_RESOLUTION|>--- conflicted
+++ resolved
@@ -15,18 +15,11 @@
 import zipfile as zf
 from datetime import datetime
 from pathlib import Path
-<<<<<<< HEAD
 from typing import Any, Dict, Literal, Optional, Union
 
 from pydantic import Field, model_validator
 
 from rompy.backends import BackendConfig
-=======
-from typing import Any, Dict, Optional, Union
-
-from pydantic import Field, model_validator
-
->>>>>>> 682022af
 from rompy.core.config import BaseConfig
 from rompy.core.logging import LogFormat, LoggingConfig, LogLevel, get_logger
 from rompy.core.render import render
@@ -92,10 +85,7 @@
 
     # Initialize formatting variables in __init__
 
-<<<<<<< HEAD
     model_type: Literal["modelrun"] = Field("modelrun", description="The model type.")
-=======
->>>>>>> 682022af
     run_id: str = Field("run_id", description="The run id")
     period: TimeRange = Field(
         TimeRange(
@@ -239,19 +229,10 @@
             logger.debug(f"Configuration string formatting error: {str(e)}")
 
         logger.info("")
-<<<<<<< HEAD
 
         # Use the log_box utility function
         from rompy.formatting import log_box
 
-=======
-        # Use helper functions to avoid circular imports
-        # No need to import or set USE_ASCII_ONLY, we use get_ascii_mode() directly
-
-        # Use the log_box utility function
-        from rompy.formatting import log_box
-
->>>>>>> 682022af
         log_box(
             title="STARTING MODEL GENERATION",
             logger=logger,
@@ -285,12 +266,6 @@
         )
 
         logger.info("")
-<<<<<<< HEAD
-=======
-        # Use helper functions to avoid circular imports
-        # No need to import or set USE_ASCII_ONLY, we use get_ascii_mode() directly
-
->>>>>>> 682022af
         # Use the log_box utility function
         from rompy.formatting import log_box
 
@@ -355,7 +330,6 @@
     def __call__(self):
         return self.generate()
 
-<<<<<<< HEAD
     def __str__(self):
         repr = f"\nrun_id: {self.run_id}"
         repr += f"\nperiod: {self.period}"
@@ -473,7 +447,4 @@
         # Create an instance and execute the pipeline
         backend_class = PIPELINE_BACKENDS[pipeline_backend]
         backend_instance = backend_class()
-        return backend_instance.execute(self, **kwargs)
-=======
-    # Formatting is now handled by the formatting module
->>>>>>> 682022af
+        return backend_instance.execute(self, **kwargs)