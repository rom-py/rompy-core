"""Rompy core data objects."""
import logging
from pathlib import Path
from abc import ABC, abstractmethod
from pathlib import Path
from typing import Literal, Optional, Union

from cloudpathlib import AnyPath
import intake
from intake.catalog import Catalog
import xarray as xr
from pydantic import ConfigDict, Field
from oceanum.datamesh import Connector

import cartopy.crs as ccrs
import cartopy.feature as cfeature
import matplotlib.pyplot as plt

from rompy.core.filters import Filter
from rompy.core.grid import BaseGrid, RegularGrid
from rompy.core.time import TimeRange
from rompy.core.types import RompyBaseModel, DatasetCoords


logger = logging.getLogger(__name__)


class SourceBase(RompyBaseModel, ABC):
    """Abstract base class for a source dataset."""

    model_type: Literal["base_source"] = Field(
        description="Model type discriminator, must be overriden by a subclass",
    )

    @abstractmethod
    def _open(self) -> xr.Dataset:
        """This abstract private method should return a xarray dataset object."""
        pass

    def open(self, variables: list = [], filters: Filter = {}, **kwargs) -> xr.Dataset:
        """Return the filtered dataset object.

        Parameters
        ----------
        variables : list, optional
            List of variables to select from the dataset.
        filters : Filter, optional
            Filters to apply to the dataset.

        Notes
        -----
        The kwargs are only a placeholder in case a subclass needs to pass additional
        arguments to the open method.

        """
        ds = self._open()
        if variables:
            ds = ds[variables]
        if filters:
            ds = filters(ds)
        return ds


class SourceDataset(SourceBase):
    """Source dataset from an existing xarray Dataset object."""

    model_type: Literal["dataset"] = Field(
        default="dataset",
        description="Model type discriminator",
    )
    obj: xr.Dataset = Field(
        description="xarray Dataset object",
    )
    model_config = ConfigDict(arbitrary_types_allowed=True)

    def __str__(self) -> str:
        return f"SourceDataset(obj={self.obj})"

    def _open(self) -> xr.Dataset:
        return self.obj


class SourceFile(SourceBase):
    """Source dataset from file to open with xarray.open_dataset."""

    model_type: Literal["open_dataset"] = Field(
        default="open_dataset",
        description="Model type discriminator",
    )
    uri: str | Path = Field(description="Path to the dataset")
    kwargs: dict = Field(
        default={},
        description="Keyword arguments to pass to xarray.open_dataset",
    )

    def __str__(self) -> str:
        return f"SourceFile(uri={self.uri})"

    def _open(self) -> xr.Dataset:
        return xr.open_dataset(self.uri, **self.kwargs)


class SourceIntake(SourceBase):
    """Source dataset from intake catalog."""

    model_type: Literal["intake"] = Field(
        default="intake",
        description="Model type discriminator",
    )
    dataset_id: str = Field(description="The id of the dataset to read in the catalog")
    catalog_uri: str | Path = Field(description="The URI of the catalog to read from")
    kwargs: dict = Field(
        default={},
        description="Keyword arguments to define intake dataset parameters",
    )

    def __str__(self) -> str:
        return f"SourceIntake(catalog_uri={self.catalog_uri}, dataset_id={self.dataset_id})"

    @property
    def catalog(self) -> Catalog:
        """The intake catalog instance."""
        return intake.open_catalog(self.catalog_uri)

    def _open(self) -> xr.Dataset:
        return self.catalog[self.dataset_id](**self.kwargs).to_dask()


class SourceDatamesh(SourceBase):
    """Source dataset from Datamesh.

    Datamesh documentation: https://docs.oceanum.io/datamesh/index.html

    """

    model_type: Literal["datamesh"] = Field(
        default="datamesh",
        description="Model type discriminator",
    )
    datasource: str = Field(
        description="The id of the datasource on Datamesh",
    )
    token: Optional[str] = Field(
        description="Datamesh API token, taken from the environment if not provided",
    )
    kwargs: dict = Field(
        default={},
        description="Keyword arguments to pass to `oceanum.datamesh.Connector`",
    )

    def __str__(self) -> str:
        return f"SourceDatamesh(datasource={self.datasource})"

    @property
    def connector(self) -> Connector:
        """The Datamesh connector instance."""
        return Connector(token=self.token, **self.kwargs)

    def _geofilter(self, filters: Filter, coords: DatasetCoords) -> dict:
        """The Datamesh geofilter."""
        xslice = filters.crop.get(coords.x)
        yslice = filters.crop.get(coords.y)
        if xslice is None or yslice is None:
            logger.warning(
                f"No slices found for x={coords.x} and/or y={coords.y} in the crop "
                f"filter {filters.crop}, cannot define a geofilter for querying"
            )
            return None

        coords = [
            [xslice.start, yslice.start],
            [xslice.stop, yslice.start],
            [xslice.stop, yslice.stop],
            [xslice.start, yslice.stop],
            [xslice.start, yslice.start],
        ]
        geofilter = dict(
            type="feature",
            geom=dict(
                type="Feature",
                geometry=dict(
                    type="Polygon",
                    coordinates=[coords],
                ),
            ),
        )
        return geofilter

    def _timefilter(self, filters: Filter, coords: DatasetCoords) -> dict:
        """The Datamesh timefilter."""
        tslice = filters.crop.get(coords.t)
        if tslice is None:
            logger.warning(
                f"No time slice found in the crop filter {filters.crop}, "
                "cannot define a timefilter for querying datamesh"
            )
            return None
        timefilter = dict(
            type="range",
            times=[tslice.start, tslice.stop],
        )
        return timefilter

    def _open(self, variables: list, geofilter: dict, timefilter: dict) -> xr.Dataset:
        query = dict(
            datasource=self.datasource,
            variables=variables,
            geofilter=geofilter,
            timefilter=timefilter,
        )
        return self.connector.query(query)

    def open(
        self, filters: Filter, coords: DatasetCoords, variables: list = []
    ) -> xr.Dataset:
        """Returns the filtered dataset object.

        This method is overriden from the base class because the crop filters need to
        be converted to a geofilter and timefilter for querying Datamesh.

        """
        ds = self._open(
            variables=variables,
            geofilter=self._geofilter(filters, coords),
            timefilter=self._timefilter(filters, coords),
        )
        if filters:
            ds = filters(ds)
        return ds


class DataBlob(RompyBaseModel):
    """Data source for model ingestion.

    Generic data source for files that simply need to be copied to the model directory.

    """

    model_type: Literal["data_blob"] = Field(
        default="data_blob",
        description="Model type discriminator",
    )
    id: str = Field(
        default="data", description="Unique identifier for this data source"
    )
    source: AnyPath = Field(
        description=(
            "URI of the data source, either a local file path or a remote uri"
        ),
    )

    def get(self, destdir: str | Path) -> Path:
        """Copy the data source to a new directory.

        Parameters
        ----------
        destdir : str | Path
            The destination directory to copy the data source to.

        Returns
        -------
        outfile: Path
            The path to the copied file.

        """
        outfile = Path(destdir) / self.source.name
        if outfile.resolve() != self.source.resolve():
            outfile.write_bytes(self.source.read_bytes())
        return outfile


DATA_SOURCE_TYPES = Union[
    SourceDataset,
    SourceFile,
    SourceIntake,
    SourceDatamesh,
]
GRID_TYPES = Union[BaseGrid, RegularGrid]


class DataGrid(DataBlob):
    """Data object for model ingestion.

    Generic data object for xarray datasets that need to be filtered and written to
    netcdf.

<<<<<<< HEAD
=======
    Note
    ----
    The fields `filter_grid` and `filter_time` trigger updates to the crop filter from
    the grid and time range objects passed to the get method. This is useful for data
    sources that are not defined on the same grid as the model grid or the same time
    range as the model run.

>>>>>>> 0154d919
    """

    model_type: Literal["data_grid"] = Field(
        default="data_grid",
        description="Model type discriminator",
    )
    source: DATA_SOURCE_TYPES = Field(
        description="Source reader, must return an xarray dataset in the open method",
        discriminator="model_type",
    )
    filter: Optional[Filter] = Field(
        default_factory=Filter,
        description="Optional filter specification to apply to the dataset"
    )
    variables: Optional[list[str]] = Field(
        [], description="Subset of variables to extract from the dataset"
    )
    coords: Optional[DatasetCoords] = Field(
        default=DatasetCoords(),
        description="Names of the coordinates in the dataset",
    )
    crop_data: bool = Field(
        default=True,
        description=(
            "Update crop filters from Grid and Time objects if passed to get method"
        ),
    )
    buffer: float = Field(
        default=0.0,
        description="Space to buffer the grid bounding box if `filter_grid` is True",
    )

    def _filter_grid(self, grid: GRID_TYPES):
        """Define the filters to use to extract data to this grid"""
        x0, y0, x1, y1 = grid.bbox(buffer=self.buffer)
        self.filter.crop.update(
            {self.coords.x: slice(x0, x1), self.coords.y: slice(y0, y1)}
        )

    def _filter_time(self, time: TimeRange):
        """Define the filters to use to extract data to this grid"""
        self.filter.crop.update({self.coords.t: slice(time.start, time.end)})

    @property
    def ds(self):
        """Return the xarray dataset for this data source."""
        ds = self.source.open(
            variables=self.variables, filters=self.filter, coords=self.coords
        )
        return ds

    def _figsize(self, x0, x1, y0, y1, fscale):
        xlen = abs(x1 - x0)
        ylen = abs(y1 - y0)
        if xlen >= ylen:
            figsize = (fscale, (fscale * ylen / xlen or fscale) * 0.8)
        else:
            figsize = ((fscale * xlen / ylen) * 1.2 or fscale, fscale)
        return figsize

    def plot(
        self,
        param,
        isel={},
        model_grid=None,
        cmap="turbo",
        figsize=None,
        fscale=10,
        borders=True,
        land=True,
        coastline=True,
        **kwargs,
    ):
        """Plot the grid."""

        projection = ccrs.PlateCarree()
        transform = ccrs.PlateCarree()

        # Sanity checks
        try:
            ds = self.ds[param].isel(isel)
        except KeyError as err:
            raise ValueError(f"Parameter {param} not in dataset") from err

        if ds[self.coords.x].size <= 1:
            raise ValueError(f"Cannot plot {param} with only one x coordinate\n\n{ds}")
        if ds[self.coords.y].size <= 1:
            raise ValueError(f"Cannot plot {param} with only one y coordinate\n\n{ds}")

        # Set some plot parameters:
        x0 = ds[self.coords.x].values[0]
        y0 = ds[self.coords.y].values[0]
        x1 = ds[self.coords.x].values[-1]
        y1 = ds[self.coords.y].values[-1]

        # create figure and plot/map
        if figsize is None:
            figsize = self._figsize(x0, x1, y0, y1, fscale)
        fig = plt.figure(figsize=figsize)
        ax = fig.add_subplot(111, projection=projection)

        ds.plot.pcolormesh(ax=ax, cmap=cmap, **kwargs)

        if borders:
            ax.add_feature(cfeature.BORDERS)
        if land:
            ax.add_feature(cfeature.LAND, zorder=1)
        if coastline:
            ax.add_feature(cfeature.COASTLINE)

        ax.gridlines(
            crs=transform,
            draw_labels=["left", "bottom"],
            linewidth=1,
            color="gray",
            alpha=0.5,
            linestyle="--",
        )

        # Plot the model domain
        if model_grid:
            bx, by = model_grid.boundary_points()
            poly = plt.Polygon(list(zip(bx, by)), facecolor="r", alpha=0.05)
            ax.add_patch(poly)
            ax.plot(bx, by, lw=2, color="k")
        return fig, ax

    def get(
        self,
        destdir: str | Path,
        grid: Optional[GRID_TYPES] = None,
        time: Optional[TimeRange] = None,
    ) -> Path:
        """Write the data source to a new location.

        Parameters
        ----------
        destdir : str | Path
            The destination directory to write the netcdf data to.
        grid: GRID_TYPES, optional
            The grid to filter the data to, only used if `self.crop_data` is True.
        time: TimeRange, optional
            The times to filter the data to, only used if `self.crop_data` is True.

        Returns
        -------
        outfile: Path
            The path to the written file.

        """
        if self.crop_data:
            if grid is not None:
                self._filter_grid(grid)
            if time is not None:
                self._filter_time(time)
        outfile = Path(destdir) / f"{self.id}.nc"
        self.ds.to_netcdf(outfile)
        return outfile<|MERGE_RESOLUTION|>--- conflicted
+++ resolved
@@ -284,8 +284,6 @@
     Generic data object for xarray datasets that need to be filtered and written to
     netcdf.
 
-<<<<<<< HEAD
-=======
     Note
     ----
     The fields `filter_grid` and `filter_time` trigger updates to the crop filter from
@@ -293,7 +291,6 @@
     sources that are not defined on the same grid as the model grid or the same time
     range as the model run.
 
->>>>>>> 0154d919
     """
 
     model_type: Literal["data_grid"] = Field(
