"""Rompy core data objects."""

import logging
import os
<<<<<<< HEAD
from abc import ABC, abstractmethod
from functools import cached_property
=======
>>>>>>> f20a614b
from pathlib import Path
from shutil import copytree
from typing import Literal, Optional, Union

import cartopy.crs as ccrs
import cartopy.feature as cfeature
import matplotlib.pyplot as plt
from cloudpathlib import AnyPath
from pydantic import Field, PrivateAttr
from importlib.metadata import entry_points

from rompy.core.filters import Filter
from rompy.core.grid import BaseGrid, RegularGrid
from rompy.core.time import TimeRange
from rompy.core.types import DatasetCoords, RompyBaseModel, Slice


logger = logging.getLogger(__name__)


class DataBlob(RompyBaseModel):
    """Data source for model ingestion.

    Generic data source for files that either need to be copied to the model directory
    or linked if `link` is set to True.
    """

    model_type: Literal["data_blob", "data_link"] = Field(
        default="data_blob",
        description="Model type discriminator",
    )
    id: str = Field(
        default="data", description="Unique identifier for this data source"
    )
    source: AnyPath = Field(
        description="URI of the data source, either a local file path or a remote uri",
    )
    link: bool = Field(
        default=False,
        description="Whether to create a symbolic link instead of copying the file",
    )
    _copied: str = PrivateAttr(default=None)

    def get(self, destdir: Union[str, Path], name: str = None, *args, **kwargs) -> Path:
        """Copy or link the data source to a new directory.

        Parameters
        ----------
        destdir : str | Path
            The destination directory to copy or link the data source to.

        Returns
        -------
        Path
            The path to the copied file or created symlink.
        """
        destdir = Path(destdir).resolve()

        if self.link:
            # Create a symbolic link
            if name:
                symlink_path = destdir / name
            else:
                symlink_path = destdir / self.source.name

            # Ensure the destination directory exists
            destdir.mkdir(parents=True, exist_ok=True)

            # Remove existing symlink/file if it exists
            if symlink_path.exists():
                symlink_path.unlink()

            # Compute the relative path from destdir to self.source
            relative_source_path = os.path.relpath(self.source.resolve(), destdir)

            # Create symlink
            os.symlink(relative_source_path, symlink_path)
            self._copied = symlink_path

            return symlink_path
        else:
            # Copy the data source
            if self.source.is_dir():
                # Copy directory
                outfile = copytree(self.source, destdir)
            else:
                if name:
                    outfile = destdir / name
                else:
                    outfile = destdir / self.source.name
                if outfile.resolve() != self.source.resolve():
                    outfile.write_bytes(self.source.read_bytes())
            self._copied = outfile
            return outfile


GRID_TYPES = Union[BaseGrid, RegularGrid]

# Plugin for the source types
SOURCE_TYPES = tuple([eps.load() for eps in entry_points(group="rompy.source")])


class DataGrid(DataBlob):
    """Data object for model ingestion.

    Generic data object for xarray datasets that need to be filtered and written to
    netcdf.

    Note
    ----
    The fields `filter_grid` and `filter_time` trigger updates to the crop filter from
    the grid and time range objects passed to the get method. This is useful for data
    sources that are not defined on the same grid as the model grid or the same time
    range as the model run.

    """

    model_type: Literal["data_grid"] = Field(
        default="data_grid",
        description="Model type discriminator",
    )
    source: Union[SOURCE_TYPES] = Field(
        description="Source reader, must return an xarray dataset in the open method",
        discriminator="model_type",
    )

    filter: Optional[Filter] = Field(
        default_factory=Filter,
        description="Optional filter specification to apply to the dataset",
    )
    variables: Optional[list[str]] = Field(
        [], description="Subset of variables to extract from the dataset"
    )
    coords: Optional[DatasetCoords] = Field(
        default=DatasetCoords(),
        description="Names of the coordinates in the dataset",
    )
    crop_data: bool = Field(
        default=True,
        description=(
            "Update crop filters from Grid and Time objects if passed to get method"
        ),
    )
    buffer: float = Field(
        default=0.0,
        description="Space to buffer the grid bounding box if `filter_grid` is True",
    )
    time_buffer: list[int] = Field(
        default=[0, 0],
        description=(
            "Number of source data timesteps to buffer the time range "
            "if `filter_time` is True"
        ),
    )

    def _filter_grid(self, grid: GRID_TYPES):
        """Define the filters to use to extract data to this grid"""
        x0, y0, x1, y1 = grid.bbox(buffer=self.buffer)
        self.filter.crop.update(
            {
                self.coords.x: Slice(start=x0, stop=x1),
                self.coords.y: Slice(start=y0, stop=y1),
            }
        )

    def _filter_time(self, time: TimeRange, end_buffer=1):
        """Define the filters to use to extract data to this grid"""
        start = time.start
        end = time.end
        t = self.coords.t
        if t in self.source.coordinates and self.source.coordinates[t].size > 1:
            times = self.source.coordinates[t].to_index().to_pydatetime()
            dt = times[1] - times[0]
            if self.time_buffer[0]:
                start -= dt * self.time_buffer[0]
            if self.time_buffer[1]:
                end += dt * self.time_buffer[1]
        self.filter.crop.update({t: Slice(start=start, stop=end)})

    @property
    def ds(self):
        """Return the xarray dataset for this data source."""
        ds = self.source.open(
            variables=self.variables, filters=self.filter, coords=self.coords
        )
        # Sort the dataset by all coordinates to avoid cropping issues
        for dim in ds.dims:
            ds = ds.sortby(dim)
        return ds

    def _figsize(self, x0, x1, y0, y1, fscale):
        xlen = abs(x1 - x0)
        ylen = abs(y1 - y0)
        if xlen >= ylen:
            figsize = (fscale, (fscale * ylen / xlen or fscale) * 0.8)
        else:
            figsize = ((fscale * xlen / ylen) * 1.2 or fscale, fscale)
        return figsize

    def plot(
        self,
        param,
        isel={},
        model_grid=None,
        cmap="turbo",
        figsize=None,
        fscale=10,
        borders=True,
        land=True,
        coastline=True,
        **kwargs,
    ):
        """Plot the grid."""

        projection = ccrs.PlateCarree()
        transform = ccrs.PlateCarree()

        # Sanity checks
        try:
            ds = self.ds[param].isel(isel)
        except KeyError as err:
            raise ValueError(f"Parameter {param} not in dataset") from err

        if ds[self.coords.x].size <= 1:
            raise ValueError(f"Cannot plot {param} with only one x coordinate\n\n{ds}")
        if ds[self.coords.y].size <= 1:
            raise ValueError(f"Cannot plot {param} with only one y coordinate\n\n{ds}")

        # Set some plot parameters:
        x0 = ds[self.coords.x].values[0]
        y0 = ds[self.coords.y].values[0]
        x1 = ds[self.coords.x].values[-1]
        y1 = ds[self.coords.y].values[-1]

        # create figure and plot/map
        if figsize is None:
            figsize = self._figsize(x0, x1, y0, y1, fscale)
        fig = plt.figure(figsize=figsize)
        ax = fig.add_subplot(111, projection=projection)

        ds.plot.pcolormesh(ax=ax, cmap=cmap, **kwargs)

        if borders:
            ax.add_feature(cfeature.BORDERS)
        if land:
            ax.add_feature(cfeature.LAND, zorder=1)
        if coastline:
            ax.add_feature(cfeature.COASTLINE)

        ax.gridlines(
            crs=transform,
            draw_labels=["left", "bottom"],
            linewidth=1,
            color="gray",
            alpha=0.5,
            linestyle="--",
        )

        # Plot the model domain
        if model_grid:
            bx, by = model_grid.boundary_points()
            poly = plt.Polygon(list(zip(bx, by)), facecolor="r", alpha=0.05)
            ax.add_patch(poly)
            ax.plot(bx, by, lw=2, color="k")
        return fig, ax

    @property
    def outfile(self) -> str:
        return f"{self.id}.nc"

    def get(
        self,
        destdir: str | Path,
        grid: Optional[GRID_TYPES] = None,
        time: Optional[TimeRange] = None,
    ) -> Path:
        """Write the data source to a new location.

        Parameters
        ----------
        destdir : str | Path
            The destination directory to write the netcdf data to.
        grid: GRID_TYPES, optional
            The grid to filter the data to, only used if `self.crop_data` is True.
        time: TimeRange, optional
            The times to filter the data to, only used if `self.crop_data` is True.

        Returns
        -------
        outfile: Path
            The path to the written file.

        """
        if self.crop_data:
            if grid is not None:
                self._filter_grid(grid)
            if time is not None:
                self._filter_time(time)
        outfile = Path(destdir) / self.outfile
        self.ds.to_netcdf(outfile)
        return outfile<|MERGE_RESOLUTION|>--- conflicted
+++ resolved
@@ -2,11 +2,6 @@
 
 import logging
 import os
-<<<<<<< HEAD
-from abc import ABC, abstractmethod
-from functools import cached_property
-=======
->>>>>>> f20a614b
 from pathlib import Path
 from shutil import copytree
 from typing import Literal, Optional, Union
