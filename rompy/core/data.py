"""Rompy core data objects."""

import logging
import os
<<<<<<< HEAD
from functools import cached_property
from abc import ABC, abstractmethod
=======
from abc import ABC, abstractmethod
from datetime import timedelta
from functools import cached_property
>>>>>>> 60590b82
from pathlib import Path
from shutil import copytree
from typing import Literal, Optional, Union

import cartopy.crs as ccrs
import cartopy.feature as cfeature
import fsspec
import intake
import matplotlib.pyplot as plt
import numpy as np
import xarray as xr
from cloudpathlib import AnyPath
from intake.catalog import Catalog
from intake.catalog.local import YAMLFileCatalog
from oceanum.datamesh import Connector
from pydantic import ConfigDict, Field, PrivateAttr, model_validator

from rompy.core.filters import Filter
from rompy.core.grid import BaseGrid, RegularGrid
from rompy.core.time import TimeRange
from rompy.core.types import DatasetCoords, RompyBaseModel, Slice
from rompy.settings import DATA_SOURCE_TYPES
from rompy.utils import process_setting

logger = logging.getLogger(__name__)


class SourceBase(RompyBaseModel, ABC):
    """Abstract base class for a source dataset."""

    model_type: Literal["base_source"] = Field(
        description="Model type discriminator, must be overriden by a subclass",
    )

    @abstractmethod
    def _open(self) -> xr.Dataset:
        """This abstract private method should return a xarray dataset object."""
        pass

    @cached_property
    def coordinates(self) -> xr.Dataset:
        """Return the coordinates of the datasource."""
        return self.open().coords

    def open(self, variables: list = [], filters: Filter = {}, **kwargs) -> xr.Dataset:
        """Return the filtered dataset object.

        Parameters
        ----------
        variables : list, optional
            List of variables to select from the dataset.
        filters : Filter, optional
            Filters to apply to the dataset.

        Notes
        -----
        The kwargs are only a placeholder in case a subclass needs to pass additional
        arguments to the open method.

        """
        ds = self._open()
        if variables:
            ds = ds[variables]
        if filters:
            ds = filters(ds)
        return ds


class SourceDataset(SourceBase):
    """Source dataset from an existing xarray Dataset object."""

    model_type: Literal["dataset"] = Field(
        default="dataset",
        description="Model type discriminator",
    )
    obj: xr.Dataset = Field(
        description="xarray Dataset object",
    )
    model_config = ConfigDict(arbitrary_types_allowed=True)

    def __str__(self) -> str:
        return f"SourceDataset(obj={self.obj})"

    def _open(self) -> xr.Dataset:
        return self.obj


class SourceFile(SourceBase):
    """Source dataset from file to open with xarray.open_dataset."""

    model_type: Literal["open_dataset"] = Field(
        default="open_dataset",
        description="Model type discriminator",
    )
    uri: str | Path = Field(description="Path to the dataset")
    kwargs: dict = Field(
        default={},
        description="Keyword arguments to pass to xarray.open_dataset",
    )

    def __str__(self) -> str:
        return f"SourceFile(uri={self.uri})"

    def _open(self) -> xr.Dataset:
        return xr.open_dataset(self.uri, **self.kwargs)


class SourceIntake(SourceBase):
    """Source dataset from intake catalog.

    note
    ----
    The intake catalog can be prescribed either by the URI of an existing catalog file
    or by a YAML string defining the catalog. The YAML string can be obtained from
    calling the `yaml()` method on an intake dataset instance.

    """

    model_type: Literal["intake"] = Field(
        default="intake",
        description="Model type discriminator",
    )
    dataset_id: str = Field(description="The id of the dataset to read in the catalog")
    catalog_uri: Optional[str | Path] = Field(
        default=None,
        description="The URI of the catalog to read from",
    )
    catalog_yaml: Optional[str] = Field(
        default=None,
        description="The YAML string of the catalog to read from",
    )
    kwargs: dict = Field(
        default={},
        description="Keyword arguments to define intake dataset parameters",
    )

    @model_validator(mode="after")
    def check_catalog(self) -> "SourceIntake":
        if self.catalog_uri is None and self.catalog_yaml is None:
            raise ValueError("Either catalog_uri or catalog_yaml must be provided")
        elif self.catalog_uri is not None and self.catalog_yaml is not None:
            raise ValueError("Only one of catalog_uri or catalog_yaml can be provided")
        return self

    def __str__(self) -> str:
        return f"SourceIntake(catalog_uri={self.catalog_uri}, dataset_id={self.dataset_id})"

    @property
    def catalog(self) -> Catalog:
        """The intake catalog instance."""
        if self.catalog_uri:
            return intake.open_catalog(self.catalog_uri)
        else:
            fs = fsspec.filesystem("memory")
            fs_map = fs.get_mapper()
            fs_map[f"/temp.yaml"] = self.catalog_yaml.encode("utf-8")
            return YAMLFileCatalog("temp.yaml", fs=fs)

    def _open(self) -> xr.Dataset:
        return self.catalog[self.dataset_id](**self.kwargs).to_dask()


class SourceDatamesh(SourceBase):
    """Source dataset from Datamesh.

    Datamesh documentation: https://docs.oceanum.io/datamesh/index.html

    """

    model_type: Literal["datamesh"] = Field(
        default="datamesh",
        description="Model type discriminator",
    )
    datasource: str = Field(
        description="The id of the datasource on Datamesh",
    )
    token: Optional[str] = Field(
        description="Datamesh API token, taken from the environment if not provided",
    )
    kwargs: dict = Field(
        default={},
        description="Keyword arguments to pass to `oceanum.datamesh.Connector`",
    )

    def __str__(self) -> str:
        return f"SourceDatamesh(datasource={self.datasource})"

    @cached_property
    def connector(self) -> Connector:
        """The Datamesh connector instance."""
        return Connector(token=self.token, **self.kwargs)

    @cached_property
    def coordinates(self) -> xr.Dataset:
        """Return the coordinates of the datasource."""
        return self._open(variables=[], geofilter=None, timefilter=None).coords

    def _geofilter(self, filters: Filter, coords: DatasetCoords) -> dict:
        """The Datamesh geofilter."""
        xslice = filters.crop.get(coords.x)
        yslice = filters.crop.get(coords.y)
        if xslice is None or yslice is None:
            logger.warning(
                f"No slices found for x={coords.x} and/or y={coords.y} in the crop "
                f"filter {filters.crop}, cannot define a geofilter for querying"
            )
            return None

        x0 = min(xslice.start, xslice.stop)
        x1 = max(xslice.start, xslice.stop)
        y0 = min(yslice.start, yslice.stop)
        y1 = max(yslice.start, yslice.stop)
        return dict(type="bbox", geom=[x0, y0, x1, y1])

    def _timefilter(self, filters: Filter, coords: DatasetCoords) -> dict:
        """The Datamesh timefilter."""
        tslice = filters.crop.get(coords.t)
        if tslice is None:
            logger.info(
                f"No time slice found in the crop filter {filters.crop}, "
                "cannot define a timefilter for querying datamesh"
            )
            return None
        return dict(type="range", times=[tslice.start, tslice.stop])

    def _open(self, variables: list, geofilter: dict, timefilter: dict) -> xr.Dataset:
        query = dict(
            datasource=self.datasource,
            variables=variables,
            geofilter=geofilter,
            timefilter=timefilter,
        )
        return self.connector.query(query)

    def open(
        self, filters: Filter, coords: DatasetCoords, variables: list = []
    ) -> xr.Dataset:
        """Returns the filtered dataset object.

        This method is overriden from the base class because the crop filters need to
        be converted to a geofilter and timefilter for querying Datamesh.

        """
        ds = self._open(
            variables=variables,
            geofilter=self._geofilter(filters, coords),
            timefilter=self._timefilter(filters, coords),
        )
        return ds


class DataBlob(RompyBaseModel):
    """Data source for model ingestion.

    Generic data source for files that either need to be copied to the model directory
    or linked if `link` is set to True.
    """

    model_type: Literal["data_blob", "data_link"] = Field(
        default="data_blob",
        description="Model type discriminator",
    )
    id: str = Field(
        default="data", description="Unique identifier for this data source"
    )
    source: AnyPath = Field(
        description="URI of the data source, either a local file path or a remote uri",
    )
    link: bool = Field(
        default=False,
        description="Whether to create a symbolic link instead of copying the file",
    )
    _copied: str = PrivateAttr(default=None)

    def get(self, destdir: Union[str, Path], name: str = None, *args, **kwargs) -> Path:
        """Copy or link the data source to a new directory.

        Parameters
        ----------
        destdir : str | Path
            The destination directory to copy or link the data source to.

        Returns
        -------
        Path
            The path to the copied file or created symlink.
        """
        destdir = Path(destdir).resolve()

        if self.link:
            # Create a symbolic link
            if name:
                symlink_path = destdir / name
            else:
                symlink_path = destdir / self.source.name

            # Ensure the destination directory exists
            destdir.mkdir(parents=True, exist_ok=True)

            # Remove existing symlink/file if it exists
            if symlink_path.exists():
                symlink_path.unlink()

            # Compute the relative path from destdir to self.source
            relative_source_path = os.path.relpath(self.source.resolve(), destdir)

            # Create symlink
            os.symlink(relative_source_path, symlink_path)
            self._copied = symlink_path

            return symlink_path
        else:
            # Copy the data source
            if self.source.is_dir():
                # Copy directory
                outfile = copytree(self.source, destdir)
            else:
                if name:
                    outfile = destdir / name
                else:
                    outfile = destdir / self.source.name
                if outfile.resolve() != self.source.resolve():
                    outfile.write_bytes(self.source.read_bytes())
            self._copied = outfile
            return outfile


GRID_TYPES = Union[BaseGrid, RegularGrid]
DATA_SOURCE_MODELS = process_setting(DATA_SOURCE_TYPES)


class DataGrid(DataBlob):
    """Data object for model ingestion.

    Generic data object for xarray datasets that need to be filtered and written to
    netcdf.

    Note
    ----
    The fields `filter_grid` and `filter_time` trigger updates to the crop filter from
    the grid and time range objects passed to the get method. This is useful for data
    sources that are not defined on the same grid as the model grid or the same time
    range as the model run.

    """

    model_type: Literal["data_grid"] = Field(
        default="data_grid",
        description="Model type discriminator",
    )
    source: DATA_SOURCE_MODELS = Field(
        description="Source reader, must return an xarray dataset in the open method",
        discriminator="model_type",
    )

    filter: Optional[Filter] = Field(
        default_factory=Filter,
        description="Optional filter specification to apply to the dataset",
    )
    variables: Optional[list[str]] = Field(
        [], description="Subset of variables to extract from the dataset"
    )
    coords: Optional[DatasetCoords] = Field(
        default=DatasetCoords(),
        description="Names of the coordinates in the dataset",
    )
    crop_data: bool = Field(
        default=True,
        description=(
            "Update crop filters from Grid and Time objects if passed to get method"
        ),
    )
    buffer: float = Field(
        default=0.0,
        description="Space to buffer the grid bounding box if `filter_grid` is True",
    )
    time_buffer: list[int] = Field(
        default=[0, 0],
        description=(
            "Number of source data timesteps to buffer the time range "
            "if `filter_time` is True"
        ),
    )

    def _filter_grid(self, grid: GRID_TYPES):
        """Define the filters to use to extract data to this grid"""
        x0, y0, x1, y1 = grid.bbox(buffer=self.buffer)
        self.filter.crop.update(
            {
                self.coords.x: Slice(start=x0, stop=x1),
                self.coords.y: Slice(start=y0, stop=y1),
            }
        )

    def _filter_time(self, time: TimeRange, end_buffer=1):
        """Define the filters to use to extract data to this grid"""
        start = time.start
        end = time.end
        t = self.coords.t
        if t in self.source.coordinates and self.source.coordinates[t].size > 1:
            times = self.source.coordinates[t].to_index().to_pydatetime()
            dt = times[1] - times[0]
            if self.time_buffer[0]:
                start -= dt * self.time_buffer[0]
            if self.time_buffer[1]:
                end += dt * self.time_buffer[1]
        self.filter.crop.update({t: Slice(start=start, stop=end)})

    @property
    def ds(self):
        """Return the xarray dataset for this data source."""
        ds = self.source.open(
            variables=self.variables, filters=self.filter, coords=self.coords
        )
        # Sort the dataset by all coordinates to avoid cropping issues
        for dim in ds.dims:
            ds = ds.sortby(dim)
        return ds

    def _figsize(self, x0, x1, y0, y1, fscale):
        xlen = abs(x1 - x0)
        ylen = abs(y1 - y0)
        if xlen >= ylen:
            figsize = (fscale, (fscale * ylen / xlen or fscale) * 0.8)
        else:
            figsize = ((fscale * xlen / ylen) * 1.2 or fscale, fscale)
        return figsize

    def plot(
        self,
        param,
        isel={},
        model_grid=None,
        cmap="turbo",
        figsize=None,
        fscale=10,
        borders=True,
        land=True,
        coastline=True,
        **kwargs,
    ):
        """Plot the grid."""

        projection = ccrs.PlateCarree()
        transform = ccrs.PlateCarree()

        # Sanity checks
        try:
            ds = self.ds[param].isel(isel)
        except KeyError as err:
            raise ValueError(f"Parameter {param} not in dataset") from err

        if ds[self.coords.x].size <= 1:
            raise ValueError(f"Cannot plot {param} with only one x coordinate\n\n{ds}")
        if ds[self.coords.y].size <= 1:
            raise ValueError(f"Cannot plot {param} with only one y coordinate\n\n{ds}")

        # Set some plot parameters:
        x0 = ds[self.coords.x].values[0]
        y0 = ds[self.coords.y].values[0]
        x1 = ds[self.coords.x].values[-1]
        y1 = ds[self.coords.y].values[-1]

        # create figure and plot/map
        if figsize is None:
            figsize = self._figsize(x0, x1, y0, y1, fscale)
        fig = plt.figure(figsize=figsize)
        ax = fig.add_subplot(111, projection=projection)

        ds.plot.pcolormesh(ax=ax, cmap=cmap, **kwargs)

        if borders:
            ax.add_feature(cfeature.BORDERS)
        if land:
            ax.add_feature(cfeature.LAND, zorder=1)
        if coastline:
            ax.add_feature(cfeature.COASTLINE)

        ax.gridlines(
            crs=transform,
            draw_labels=["left", "bottom"],
            linewidth=1,
            color="gray",
            alpha=0.5,
            linestyle="--",
        )

        # Plot the model domain
        if model_grid:
            bx, by = model_grid.boundary_points()
            poly = plt.Polygon(list(zip(bx, by)), facecolor="r", alpha=0.05)
            ax.add_patch(poly)
            ax.plot(bx, by, lw=2, color="k")
        return fig, ax

    @property
    def outfile(self) -> str:
        return f"{self.id}.nc"

    def get(
        self,
        destdir: str | Path,
        grid: Optional[GRID_TYPES] = None,
        time: Optional[TimeRange] = None,
    ) -> Path:
        """Write the data source to a new location.

        Parameters
        ----------
        destdir : str | Path
            The destination directory to write the netcdf data to.
        grid: GRID_TYPES, optional
            The grid to filter the data to, only used if `self.crop_data` is True.
        time: TimeRange, optional
            The times to filter the data to, only used if `self.crop_data` is True.

        Returns
        -------
        outfile: Path
            The path to the written file.

        """
        if self.crop_data:
            if grid is not None:
                self._filter_grid(grid)
            if time is not None:
                self._filter_time(time)
        outfile = Path(destdir) / self.outfile
        self.ds.to_netcdf(outfile)
        return outfile<|MERGE_RESOLUTION|>--- conflicted
+++ resolved
@@ -2,14 +2,8 @@
 
 import logging
 import os
-<<<<<<< HEAD
 from functools import cached_property
 from abc import ABC, abstractmethod
-=======
-from abc import ABC, abstractmethod
-from datetime import timedelta
-from functools import cached_property
->>>>>>> 60590b82
 from pathlib import Path
 from shutil import copytree
 from typing import Literal, Optional, Union
