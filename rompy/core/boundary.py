--- conflicted
+++ resolved
@@ -9,10 +9,6 @@
 import xarray as xr
 from pydantic import Field, field_validator, model_validator
 
-<<<<<<< HEAD
-from rompy.core.data import SourceBase  # SourceDataset,
-from rompy.core.data import DataGrid, SourceDatamesh, SourceFile, SourceIntake
-=======
 from rompy.core.data import (
     DataGrid,
     SourceBase,
@@ -21,7 +17,6 @@
     SourceFile,
     SourceIntake,
 )
->>>>>>> c0ba1c4e
 from rompy.core.grid import RegularGrid
 from rompy.core.time import TimeRange
 from rompy.settings import BOUNDARY_SOURCE_TYPES, SPEC_BOUNDARY_SOURCE_TYPES
@@ -111,24 +106,8 @@
         return getattr(wavespectra, self.reader)(self.uri, **self.kwargs)
 
 
-<<<<<<< HEAD
-BOUNDARY_SOURCE_TYPES = Union[
-    # SourceDataset,
-    SourceFile,
-    SourceIntake,
-    SourceDatamesh,
-]
-SPEC_BOUNDARY_SOURCE_TYPES = Union[
-    # SourceDataset,
-    SourceFile,
-    SourceIntake,
-    SourceDatamesh,
-    SourceWavespectra,
-]
-=======
 BOUNDARY_SOURCE_MODELS = process_setting(BOUNDARY_SOURCE_TYPES)
 SPEC_BOUNDARY_SOURCE_MODELS = process_setting(SPEC_BOUNDARY_SOURCE_TYPES)
->>>>>>> c0ba1c4e
 
 
 class DataBoundary(DataGrid):
