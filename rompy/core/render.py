import os
import time as time_module
from pathlib import Path
from datetime import datetime
from typing import Any, Dict, Optional

import cookiecutter.config as cc_config
import cookiecutter.generate as cc_generate
import cookiecutter.repository as cc_repository
from cookiecutter.exceptions import NonTemplatedInputDirException
from cookiecutter.find import find_template

from rompy.core.types import RompyBaseModel

from rompy.core.logging import get_logger

logger = get_logger(__name__)


def repository_has_cookiecutter_json(repo_directory):
    """Determine if `repo_directory` contains a `cookiecutter.json` file.

    :param repo_directory: The candidate repository directory.
    :return: True if the `repo_directory` is valid, else False.
    """
    repo_directory_exists = os.path.isdir(repo_directory)

    # repo_config_exists = os.path.isfile(
    #     os.path.join(repo_directory, "cookiecutter.json")
    # )
    repo_config_exists = True
    return repo_directory_exists and repo_config_exists


def find_template(repo_dir, env):
    """Determine which child directory of `repo_dir` is the project template.

    :param repo_dir: Local directory of newly cloned repo.
    :returns project_template: Relative path to project template.
    """
    logger.debug("Searching %s for the project template.", repo_dir)

    for str_path in os.listdir(repo_dir):
        if (
            "runtime" in str_path
            and env.variable_start_string in str_path
            and env.variable_end_string in str_path
        ):
            project_template = Path(repo_dir, str_path)
            break
    else:
        raise NonTemplatedInputDirException

    logger.debug("The project template appears to be %s", project_template)
    return project_template


cc_repository.repository_has_cookiecutter_json = repository_has_cookiecutter_json
cc_generate.find_template = find_template


<<<<<<< HEAD
class TemplateRenderer(RompyBaseModel):
    """Template renderer class that provides enhanced logging and formatting.

    This class wraps the cookiecutter template rendering process and provides
    detailed formatting through the _format_value method.
    """

    template: str | Path
    output_dir: str | Path
    context: Dict[str, Any]
    checkout: Optional[str] = None

    def _format_value(self, obj) -> Optional[str]:
        """Format specific types of values for display using the new formatting framework.

        This method formats template rendering information with rich details.

        Args:
            obj: The object to format

        Returns:
            A formatted string or None to use default formatting
        """
        # Only format TemplateRenderer objects
        if not isinstance(obj, TemplateRenderer):
            return None

        # Use the new formatting framework
        from rompy.formatting import format_value

        return format_value(obj)

    def __call__(self) -> str:
        """Render the template with the given context.

        Returns:
            str: The path to the rendered template
        """
        return render(self.context, self.template, self.output_dir, self.checkout)


def render(context, template, output_dir, checkout=None):
    """Render the template with the given context.

    This function handles the rendering process and provides detailed progress
    information during the rendering.

    Args:
        context (dict): The context to use for rendering
        template (str): The template directory or URL
        output_dir (str): The output directory
        checkout (str, optional): The branch, tag or commit to checkout

    Returns:
        str: The path to the rendered template
    """
    # Use formatting utilities imported at the top of the file

    start_time = time_module.time()

    # Create renderer object for nice formatting
    renderer = TemplateRenderer(
        template=template, output_dir=output_dir, context=context, checkout=checkout
    )

    # Format renderer info
    renderer_info = renderer._format_value(renderer)

    # Log detailed renderer info
    if renderer_info:
        for line in renderer_info.split("\n"):
            logger.info(line)
    else:
        # Fall back to simple logging if formatting failed
        logger.info("Template source: %s", template)
        logger.info("Output directory: %s", output_dir)
        if checkout:
            logger.info("Using template version: %s", checkout)

    # Initialize context for cookiecutter
=======
def render(context, template, checkout=None):
>>>>>>> fb06ea83
    context["cookiecutter"] = {}
    config_dict = cc_config.get_user_config(
        config_file=None,
        default_config=False,
    )

    # Determine the repo directory
    logger.bullet_list(["Locating template repository..."])

    repo_dir, cleanup = cc_repository.determine_repo_dir(
        template=template,
        abbreviations=config_dict["abbreviations"],
        clone_to_dir=config_dict["cookiecutters_dir"],
        checkout=checkout,
        no_input=True,
    )
    logger.info("Template repository located at: %s", repo_dir)
    context["_template"] = repo_dir

    # Generate files from template
    logger.bullet_list(["Generating files from template..."])
    render_start = time_module.time()
    staging_dir = cc_generate.generate_files(
        repo_dir=repo_dir,
        context=context,
        overwrite_if_exists=True,
        output_dir=".",
    )

    # Log completion information
    elapsed = time_module.time() - start_time
    render_time = time_module.time() - render_start

    # Get number of files created
    file_count = sum([len(files) for _, _, files in os.walk(staging_dir)])

    # Create render results object for formatting
    class RenderResults(RompyBaseModel):
        """Render results information"""

        staging_dir: str
        render_time: float
        elapsed_time: float
        file_count: int

        def _format_value(self, obj) -> Optional[str]:
            """Format render results for display using the new formatting framework.

            Args:
                obj: The object to format

            Returns:
                A formatted string or None to use default formatting
            """
            # Only format RenderResults objects
            if not isinstance(obj, RenderResults):
                return None

            # Use the new formatting framework
            from rompy.formatting import format_value

            return format_value(obj)

    # Create and format results
    results = RenderResults(
        staging_dir=staging_dir,
        render_time=render_time,
        elapsed_time=elapsed,
        file_count=file_count,
    )

    results_info = results._format_value(results)
    if results_info:
        for line in results_info.split("\n"):
            logger.info(line)
    else:
        # Fallback to bullet list if formatting failed
        logger.bullet_list(
            [
                f"Rendering time:      {render_time:.2f} seconds",
                f"Total process time:  {elapsed:.2f} seconds",
                f"Files created:       {file_count}",
                f"Output location:     {staging_dir}",
            ]
        )

    return staging_dir<|MERGE_RESOLUTION|>--- conflicted
+++ resolved
@@ -1,7 +1,7 @@
 import os
 import time as time_module
+from datetime import datetime
 from pathlib import Path
-from datetime import datetime
 from typing import Any, Dict, Optional
 
 import cookiecutter.config as cc_config
@@ -10,9 +10,8 @@
 from cookiecutter.exceptions import NonTemplatedInputDirException
 from cookiecutter.find import find_template
 
+from rompy.core.logging import get_logger
 from rompy.core.types import RompyBaseModel
-
-from rompy.core.logging import get_logger
 
 logger = get_logger(__name__)
 
@@ -59,7 +58,6 @@
 cc_generate.find_template = find_template
 
 
-<<<<<<< HEAD
 class TemplateRenderer(RompyBaseModel):
     """Template renderer class that provides enhanced logging and formatting.
 
@@ -140,9 +138,6 @@
             logger.info("Using template version: %s", checkout)
 
     # Initialize context for cookiecutter
-=======
-def render(context, template, checkout=None):
->>>>>>> fb06ea83
     context["cookiecutter"] = {}
     config_dict = cc_config.get_user_config(
         config_file=None,
