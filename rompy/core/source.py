"""Rompy source objects."""

import logging
import sys
from abc import ABC, abstractmethod
from functools import cached_property
from pathlib import Path
from typing import Literal, Optional

import fsspec
import intake
import pandas as pd
import wavespectra
import xarray as xr
from intake.catalog import Catalog
from intake.catalog.local import YAMLFileCatalog
from oceanum.datamesh import Connector
from pydantic import ConfigDict, Field, field_validator, model_validator

from rompy.core.filters import Filter
from rompy.core.types import DatasetCoords, RompyBaseModel

logger = logging.getLogger(__name__)

# Import stubs for classes moved to rompy_binary_datasources
try:
    from rompy_binary_datasources import SourceDataset, SourceTimeseriesDataFrame
except ImportError:
<<<<<<< HEAD

    def _create_import_error_class(class_name):
        """
        Create a class that raises a helpful import error when instantiated.
        """
        error_message = (
            f"{class_name} has been moved to the rompy_binary_datasources package.\n"
            "Please install it using: pip install rompy_binary_datasources"
        )

        def __init__(self, *args, **kwargs):
            raise ImportError(error_message)

        return type(class_name, (), {"__init__": __init__, "__doc__": error_message})

=======
    from rompy.utils import create_import_error_class
    
>>>>>>> f509f08c
    # Create stub classes that will raise a helpful error when instantiated
    SourceDataset = create_import_error_class("SourceDataset")
    SourceTimeseriesDataFrame = create_import_error_class("SourceTimeseriesDataFrame")


class SourceBase(RompyBaseModel, ABC):
    """Abstract base class for a source dataset."""

    model_type: Literal["base_source"] = Field(
        description="Model type discriminator, must be overriden by a subclass",
    )

    @abstractmethod
    def _open(self) -> xr.Dataset:
        """This abstract private method should return a xarray dataset object."""
        pass

    @cached_property
    def coordinates(self) -> xr.Dataset:
        """Return the coordinates of the datasource."""
        return self.open().coords

    def open(self, variables: list = [], filters: Filter = {}, **kwargs) -> xr.Dataset:
        """Return the filtered dataset object.

        Parameters
        ----------
        variables : list, optional
            List of variables to select from the dataset.
        filters : Filter, optional
            Filters to apply to the dataset.

        Notes
        -----
        The kwargs are only a placeholder in case a subclass needs to pass additional
        arguments to the open method.

        """
        ds = self._open()
        if variables:
            try:
                ds = ds[variables]
            except KeyError as e:
                dataset_variables = list(ds.data_vars.keys())
                missing_variables = list(set(variables) - set(dataset_variables))
                raise ValueError(
                    f"Cannot find requested variables in dataset.\n\n"
                    f"Requested variables in the Data object: {variables}\n"
                    f"Available variables in source dataset: {dataset_variables}\n"
                    f"Missing variables: {missing_variables}\n\n"
                    f"Please check:\n"
                    f"1. The variable names in your Data object, make sure you check for default values\n"
                    f"2. The data source contains the expected variables\n"
                    f"3. If using a custom data source, ensure it creates variables with the correct names"
                ) from e
        if filters:
            ds = filters(ds)
        return ds


class SourceFile(SourceBase):
    """Source dataset from file to open with xarray.open_dataset."""

    model_type: Literal["file"] = Field(
        default="file",
        description="Model type discriminator",
    )
    uri: str | Path = Field(description="Path to the dataset")
    kwargs: dict = Field(
        default={},
        description="Keyword arguments to pass to xarray.open_dataset",
    )

    def __str__(self) -> str:
        return f"SourceFile(uri={self.uri})"

    def _open(self) -> xr.Dataset:
        return xr.open_dataset(self.uri, **self.kwargs)


class SourceIntake(SourceBase):
    """Source dataset from intake catalog.

    note
    ----
    The intake catalog can be prescribed either by the URI of an existing catalog file
    or by a YAML string defining the catalog. The YAML string can be obtained from
    calling the `yaml()` method on an intake dataset instance.

    """

    model_type: Literal["intake"] = Field(
        default="intake",
        description="Model type discriminator",
    )
    dataset_id: str = Field(description="The id of the dataset to read in the catalog")
    catalog_uri: Optional[str | Path] = Field(
        default=None,
        description="The URI of the catalog to read from",
    )
    catalog_yaml: Optional[str] = Field(
        default=None,
        description="The YAML string of the catalog to read from",
    )
    kwargs: dict = Field(
        default={},
        description="Keyword arguments to define intake dataset parameters",
    )

    @model_validator(mode="after")
    def check_catalog(self) -> "SourceIntake":
        if self.catalog_uri is None and self.catalog_yaml is None:
            raise ValueError("Either catalog_uri or catalog_yaml must be provided")
        elif self.catalog_uri is not None and self.catalog_yaml is not None:
            raise ValueError("Only one of catalog_uri or catalog_yaml can be provided")
        return self

    def __str__(self) -> str:
        return f"SourceIntake(catalog_uri={self.catalog_uri}, dataset_id={self.dataset_id})"

    @property
    def catalog(self) -> Catalog:
        """The intake catalog instance."""
        if self.catalog_uri:
            return intake.open_catalog(self.catalog_uri)
        else:
            fs = fsspec.filesystem("memory")
            fs_map = fs.get_mapper()
            fs_map[f"/temp.yaml"] = self.catalog_yaml.encode("utf-8")
            return YAMLFileCatalog("temp.yaml", fs=fs)

    def _open(self) -> xr.Dataset:
        return self.catalog[self.dataset_id](**self.kwargs).to_dask()


class SourceDatamesh(SourceBase):
    """Source dataset from Datamesh.

    Datamesh documentation: https://docs.oceanum.io/datamesh/index.html

    """

    model_type: Literal["datamesh"] = Field(
        default="datamesh",
        description="Model type discriminator",
    )
    datasource: str = Field(
        description="The id of the datasource on Datamesh",
    )
    token: Optional[str] = Field(
        description="Datamesh API token, taken from the environment if not provided",
    )
    kwargs: dict = Field(
        default={},
        description="Keyword arguments to pass to `oceanum.datamesh.Connector`",
    )

    def __str__(self) -> str:
        return f"SourceDatamesh(datasource={self.datasource})"

    @cached_property
    def connector(self) -> Connector:
        """The Datamesh connector instance."""
        return Connector(token=self.token, **self.kwargs)

    @cached_property
    def coordinates(self) -> xr.Dataset:
        """Return the coordinates of the datasource."""
        return self._open(variables=[], geofilter=None, timefilter=None).coords

    def _geofilter(self, filters: Filter, coords: DatasetCoords) -> dict:
        """The Datamesh geofilter."""
        xslice = filters.crop.get(coords.x)
        yslice = filters.crop.get(coords.y)
        if xslice is None or yslice is None:
            logger.warning(
                f"No slices found for x={coords.x} and/or y={coords.y} in the crop "
                f"filter {filters.crop}, cannot define a geofilter for querying"
            )
            return None

        x0 = min(xslice.start, xslice.stop)
        x1 = max(xslice.start, xslice.stop)
        y0 = min(yslice.start, yslice.stop)
        y1 = max(yslice.start, yslice.stop)
        return dict(type="bbox", geom=[x0, y0, x1, y1])

    def _timefilter(self, filters: Filter, coords: DatasetCoords) -> dict:
        """The Datamesh timefilter."""
        tslice = filters.crop.get(coords.t)
        if tslice is None:
            logger.info(
                f"No time slice found in the crop filter {filters.crop}, "
                "cannot define a timefilter for querying datamesh"
            )
            return None
        return dict(type="range", times=[tslice.start, tslice.stop])

    def _open(self, variables: list, geofilter: dict, timefilter: dict) -> xr.Dataset:
        query = dict(
            datasource=self.datasource,
            variables=variables,
            geofilter=geofilter,
            timefilter=timefilter,
        )
        return self.connector.query(query)

    def open(
        self, filters: Filter, coords: DatasetCoords, variables: list = []
    ) -> xr.Dataset:
        """Returns the filtered dataset object.

        This method is overriden from the base class because the crop filters need to
        be converted to a geofilter and timefilter for querying Datamesh.

        """
        ds = self._open(
            variables=variables,
            geofilter=self._geofilter(filters, coords),
            timefilter=self._timefilter(filters, coords),
        )
        return ds


class SourceWavespectra(SourceBase):
    """Wavespectra dataset from wavespectra reader."""

    model_type: Literal["wavespectra"] = Field(
        default="wavespectra",
        description="Model type discriminator",
    )
    uri: str | Path = Field(description="Path to the dataset")
    reader: str = Field(
        description="Name of the wavespectra reader to use, e.g., read_swan",
    )
    kwargs: dict = Field(
        default={},
        description="Keyword arguments to pass to the wavespectra reader",
    )

    def __str__(self) -> str:
        return f"SourceWavespectra(uri={self.uri}, reader={self.reader})"

    def _open(self):
        return getattr(wavespectra, self.reader)(self.uri, **self.kwargs)


class SourceTimeseriesCSV(SourceBase):
    """Timeseries source class from CSV file.

    This class should return a timeseries from a CSV file. The dataset variables are
    defined from the column headers, therefore the appropriate read_csv kwargs must be
    passed to allow defining the columns. The time index is defined from column name
    identified by the tcol field.

    """

    model_type: Literal["csv"] = Field(
        default="csv",
        description="Model type discriminator",
    )
    filename: str | Path = Field(description="Path to the csv file")
    tcol: str = Field(
        default="time",
        description="Name of the column containing the time data",
    )
    read_csv_kwargs: dict = Field(
        default={},
        description="Keyword arguments to pass to pandas.read_csv",
    )

    @model_validator(mode="after")
    def validate_kwargs(self) -> "SourceTimeseriesCSV":
        """Validate the keyword arguments."""
        if "parse_dates" not in self.read_csv_kwargs:
            self.read_csv_kwargs["parse_dates"] = [self.tcol]
        if "index_col" not in self.read_csv_kwargs:
            self.read_csv_kwargs["index_col"] = self.tcol
        return self

    def _open_dataframe(self) -> pd.DataFrame:
        """Read the data from the csv file."""
        return pd.read_csv(self.filename, **self.read_csv_kwargs)

    def _open(self) -> xr.Dataset:
        """Interpolate the xyz data onto a regular grid."""
        df = self._open_dataframe()
        ds = xr.Dataset.from_dataframe(df).rename({self.tcol: "time"})
        return ds<|MERGE_RESOLUTION|>--- conflicted
+++ resolved
@@ -26,26 +26,8 @@
 try:
     from rompy_binary_datasources import SourceDataset, SourceTimeseriesDataFrame
 except ImportError:
-<<<<<<< HEAD
-
-    def _create_import_error_class(class_name):
-        """
-        Create a class that raises a helpful import error when instantiated.
-        """
-        error_message = (
-            f"{class_name} has been moved to the rompy_binary_datasources package.\n"
-            "Please install it using: pip install rompy_binary_datasources"
-        )
-
-        def __init__(self, *args, **kwargs):
-            raise ImportError(error_message)
-
-        return type(class_name, (), {"__init__": __init__, "__doc__": error_message})
-
-=======
     from rompy.utils import create_import_error_class
-    
->>>>>>> f509f08c
+
     # Create stub classes that will raise a helpful error when instantiated
     SourceDataset = create_import_error_class("SourceDataset")
     SourceTimeseriesDataFrame = create_import_error_class("SourceTimeseriesDataFrame")
